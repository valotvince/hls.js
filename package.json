--- conflicted
+++ resolved
@@ -1,10 +1,6 @@
 {
   "name": "hls.js",
-<<<<<<< HEAD
-  "version": "0.6.9",
-=======
   "version": "0.6.13",
->>>>>>> 6717a976
   "license": "Apache-2.0",
   "description": "Media Source Extension - HLS library, by/for Dailymotion",
   "homepage": "https://github.com/dailymotion/hls.js",
@@ -60,15 +56,9 @@
     "opener": "^1.4.0",
     "parallelshell": "^2.0.0",
     "rimraf": "^2.5.1",
-<<<<<<< HEAD
-    "selenium-webdriver": "^2.52.0",
-    "uglify-js": "^2.7.4",
-    "vtt.js": "^0.12.1",
-=======
     "uglify-js": "^2.7.5",
     "url-toolkit": "^1.0.4",
     "selenium-webdriver": "^3.0.0",
->>>>>>> 6717a976
     "watchify": "^3.7.0",
     "webworkify": "^1.4.0"
   }
