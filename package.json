--- conflicted
+++ resolved
@@ -39,11 +39,7 @@
     "test": "npm run test:unit && npm run test:func",
     "test:unit": "karma start karma.conf.js",
     "test:unit:watch": "karma start karma.conf.js --auto-watch --no-single-run",
-<<<<<<< HEAD
-    "test:func": "cross-env BABEL_ENV=test mocha --compilers js:babel-register tests/functional/auto/setup.js --timeout 5000"
-=======
-    "test:func": "mocha --require ts-node/register tests/functional/auto/setup.js --timeout 40000"
->>>>>>> 7794b4f9
+    "test:func": "mocha --require ts-node/register tests/functional/auto/setup.js --timeout 5000"
   },
   "dependencies": {
     "eventemitter3": "3.1.0",
@@ -77,13 +73,8 @@
     "karma-should": "^1.0.0",
     "karma-sinon": "^1.0.5",
     "karma-sourcemap-loader": "^0.3.7",
-<<<<<<< HEAD
-    "karma-webpack": "^2.0.4",
+    "karma-webpack": "^3.0.0",
     "mocha": "^5.0.4",
-=======
-    "karma-webpack": "^3.0.0",
-    "mocha": "^3.0.2",
->>>>>>> 7794b4f9
     "mversion": "^1.10.1",
     "npm-run-all": "^4.1.3",
     "selenium-webdriver": "^3.1.0",
