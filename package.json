{
  "name": "hls.js",
  "version": "0.7.9",
  "license": "Apache-2.0",
  "description": "JavaScript HLS client using MediaSourceExtension",
  "homepage": "https://github.com/video-dev/hls.js",
  "authors": "Guillaume du Pontavice <guillaume.dupontavice@dailymotion.com>",
  "repository": {
    "type": "git",
    "url": "https://github.com/video-dev/hls.js"
  },
  "publishConfig": {
    "registry": "http://registry.npmjs.org"
  },
  "bugs": {
    "url": "https://github.com/video-dev/hls.js/issues"
  },
  "main": "./dist/hls.js",
  "scripts": {
    "build": "npm run buildlib && rimraf dist/* && npm run builddist && npm run builddistlight",
    "buildlib": "rimraf lib/* && babel src --out-dir lib",
    "builddistlight": "browserify -t [browserify-conditionalify --definitions [--subtitle 0 --altaudio 0 ] ] -t browserify-versionify -t [babelify] -p browserify-derequire -p bundle-collapser/plugin -s Hls src/index.js --debug | exorcist dist/hls.light.js.map -b . > dist/hls.light.js && npm run minifylight && node scripts/foldersize.js dist",
    "builddist": "browserify -t browserify-versionify -t [babelify] -p browserify-derequire -p bundle-collapser/plugin -s Hls src/index.js --debug | exorcist dist/hls.js.map -b . > dist/hls.js && npm run minify && node scripts/foldersize.js dist",
    "preparerelease": "npm run build && npm run test && git add dist/* && git commit -m 'update dist'",
    "prerelease": "mversion prerelease && npm run preparerelease",
    "patch": "mversion p && npm run preparerelease",
    "minor": "mversion mi && npm run preparerelease",
    "major": "mversion ma && npm run preparerelease",
    "minify": "uglifyjs dist/hls.js -c sequences=true,dead_code=true,conditionals=true,booleans=true,unused=true,if_return=true,join_vars=true,drop_console=true -m --screw-ie8  > dist/hls.min.js",
    "minifylight": "uglifyjs dist/hls.light.js -c sequences=true,dead_code=true,conditionals=true,booleans=true,unused=true,if_return=true,join_vars=true,drop_console=true -m --screw-ie8  > dist/hls.light.min.js",
    "watch": "watchify --debug -s Hls src/index.js -t [babelify] -o dist/hls.js",
    "pretest": "npm run lint",
    "test": "mocha --compilers js:babel-register --recursive tests/unit",
    "testfunc": "mocha --compilers js:babel-register tests/functional/auto/hlsjs.js --timeout 40000",
    "lint": "jshint src/",
    "serve": "http-server -p 8000 .",
    "open": "opener http://localhost:8000/demo/",
    "live-reload": "livereload dist/",
    "dev": "npm run builddist && (npm run open -s & parallelshell 'npm run live-reload -s' 'npm run serve -s' 'npm run watch -s')"
  },
  "devDependencies": {
    "arraybuffer-equal": "^1.0.4",
    "babel-cli": "^6.23.0",
    "babel-preset-es2015": "^6.18.0",
    "babel-register": "^6.24.0",
    "babelify": "^7.2.0",
    "browserify": "^14.1.0",
    "browserify-conditionalify": "^1.0.0",
    "browserify-derequire": "^0.9.4",
    "browserify-versionify": "^1.0.6",
    "bundle-collapser": "^1.2.1",
    "chromedriver": "^2.28.0",
    "deep-strict-equal": "^0.2.0",
    "exorcist": "^0.4.0",
    "http-server": "^0.9.0",
    "jshint": "^2.9.4",
<<<<<<< HEAD
=======
    "livereload": "^0.6.2",
>>>>>>> 277fb1cb
    "mocha": "^3.0.2",
    "mversion": "^1.10.1",
    "opener": "^1.4.0",
    "parallelshell": "^2.0.0",
    "rimraf": "^2.6.1",
    "selenium-webdriver": "^3.1.0",
    "uglify-js": "^2.8.11",
    "url-toolkit": "^2.0.1",
    "watchify": "^3.7.0",
    "webworkify": "^1.4.0"
  }
}<|MERGE_RESOLUTION|>--- conflicted
+++ resolved
@@ -54,18 +54,15 @@
     "exorcist": "^0.4.0",
     "http-server": "^0.9.0",
     "jshint": "^2.9.4",
-<<<<<<< HEAD
-=======
     "livereload": "^0.6.2",
->>>>>>> 277fb1cb
     "mocha": "^3.0.2",
     "mversion": "^1.10.1",
     "opener": "^1.4.0",
     "parallelshell": "^2.0.0",
     "rimraf": "^2.6.1",
-    "selenium-webdriver": "^3.1.0",
     "uglify-js": "^2.8.11",
     "url-toolkit": "^2.0.1",
+    "selenium-webdriver": "^3.1.0",
     "watchify": "^3.7.0",
     "webworkify": "^1.4.0"
   }
