{
  "name": "hls.js",
  "version": "0.9.1",
  "license": "Apache-2.0",
  "description": "JavaScript HLS client using MediaSourceExtension",
  "homepage": "https://github.com/video-dev/hls.js",
  "authors": "Guillaume du Pontavice <g.du.pontavice@gmail.com>",
  "repository": {
    "type": "git",
    "url": "https://github.com/video-dev/hls.js"
  },
  "bugs": {
    "url": "https://github.com/video-dev/hls.js/issues"
  },
  "main": "./dist/hls.js",
  "nyc": {
    "reporter": [
      "lcov"
    ],
    "exclude": [
      "tests"
    ]
  },
  "publishConfig": {
    "access": "public"
  },
  "scripts": {
    "build": "webpack --progress",
    "build:watch": "webpack --progress --watch",
    "build:debug": "webpack --progress --env.debug",
    "build:analyze": "ANALYZE=true webpack --progress",
    "build:release": "npm run build && npm run test && git add dist/* && git commit -m 'Update dist' && npm run docs:release",
    "commit:release": "npm run build:release && git add dist/* && git commit -m 'update dist'",
    "dev": "webpack-dev-server --progress --env.debug --port 8000",
    "docs": "npm run docs:generate",
    "docs:generate": "esdoc",
    "docs:clean": "rm -Rf html/docs",
    "docs:update": "git add docs/html && git commit docs/html -m 'Update docs'",
    "docs:release": "npm run docs:clean && npm run docs:generate && npm run docs:update",
    "lint": "npm run lint:src && npm run lint:tests",
    "lint:fix": "eslint src/ tests/ --fix",
    "lint:src": "eslint src/",
    "lint:tests": "eslint tests/",
    "lint:demo": "eslint demo/",
    "precommit": "./scripts/precommit",
    "pretest": "npm run lint",
    "release:pre": "mversion prerelease && npm run build:release",
    "release:patch": "mversion p && npm run build:release",
    "release:minor": "mversion mi && npm run build:release",
    "release:major": "mversion ma && npm run build:release",
    "start": "npm run dev",
    "test": "npm run test:unit && npm run test:func",
    "test:unit": "karma start karma.conf.js",
    "test:unit:watch": "karma start karma.conf.js --auto-watch --no-single-run",
    "test:func": "cross-env BABEL_ENV=test mocha --compilers js:babel-register tests/functional/auto/setup.js --timeout 40000"
  },
  "dependencies": {
    "string.prototype.endswith": "^0.2.0",
    "url-toolkit": "^2.1.2"
  },
  "devDependencies": {
    "arraybuffer-equal": "^1.0.4",
<<<<<<< HEAD
    "babel-core": "^6.25.0",
    "babel-loader": "^7.1.1",
    "babel-plugin-transform-object-assign": "^6.22.0",
    "babel-preset-es2015": "^6.24.1",
    "babel-register": "^6.26.0",
=======
>>>>>>> 751e5ba2
    "chromedriver": "^2.38.3",
    "cross-env": "^5.1.6",
    "deep-strict-equal": "^0.2.0",
    "esdoc": "^1.1.0",
    "esdoc-standard-plugin": "^1.0.0",
    "eslint": "^4.13.1",
    "eslint-config-standard": "^11.0.0",
    "eslint-plugin-import": "^2.9.0",
    "eslint-plugin-node": "^6.0.1",
    "eslint-plugin-promise": "^3.6.0",
    "eslint-plugin-standard": "^3.0.1",
    "http-server": "^0.11.0",
    "husky": "^0.14.3",
    "istanbul-instrumenter-loader": "^3.0.1",
    "jshint": "^2.9.4",
    "karma": "^2.0.0",
    "karma-chrome-launcher": "^2.2.0",
    "karma-coverage-istanbul-reporter": "^1.3.0",
    "karma-mocha": "^1.3.0",
    "karma-mocha-reporter": "^2.2.3",
    "karma-should": "^1.0.0",
    "karma-sinon": "^1.0.5",
    "karma-sourcemap-loader": "^0.3.7",
    "karma-webpack": "^4.0.0-beta.0",
    "mocha": "^3.0.2",
    "mversion": "^1.10.1",
    "selenium-webdriver": "^3.1.0",
    "should": "^13.1.3",
    "sinon": "^4.1.3",
<<<<<<< HEAD
    "webpack": "^4.11.1",
    "webpack-bundle-analyzer": "^2.9.1",
    "webpack-cli": "^3.0.2",
    "webpack-dev-server": "^3.1.4",
    "webworkify-webpack": "^2.0.0"
=======
    "ts-loader": "^4.3.0",
    "typescript": "^2.8.3",
    "webpack": "^4.8.3",
    "webpack-bundle-analyzer": "^2.9.1",
    "webpack-cli": "^2.1.3",
    "webpack-dev-server": "^3.1.4",
    "webworkify-webpack": "^2.1.2"
>>>>>>> 751e5ba2
  }
}<|MERGE_RESOLUTION|>--- conflicted
+++ resolved
@@ -60,14 +60,6 @@
   },
   "devDependencies": {
     "arraybuffer-equal": "^1.0.4",
-<<<<<<< HEAD
-    "babel-core": "^6.25.0",
-    "babel-loader": "^7.1.1",
-    "babel-plugin-transform-object-assign": "^6.22.0",
-    "babel-preset-es2015": "^6.24.1",
-    "babel-register": "^6.26.0",
-=======
->>>>>>> 751e5ba2
     "chromedriver": "^2.38.3",
     "cross-env": "^5.1.6",
     "deep-strict-equal": "^0.2.0",
@@ -97,20 +89,12 @@
     "selenium-webdriver": "^3.1.0",
     "should": "^13.1.3",
     "sinon": "^4.1.3",
-<<<<<<< HEAD
+    "ts-loader": "^4.3.0",
+    "typescript": "^2.8.3",
     "webpack": "^4.11.1",
     "webpack-bundle-analyzer": "^2.9.1",
     "webpack-cli": "^3.0.2",
     "webpack-dev-server": "^3.1.4",
-    "webworkify-webpack": "^2.0.0"
-=======
-    "ts-loader": "^4.3.0",
-    "typescript": "^2.8.3",
-    "webpack": "^4.8.3",
-    "webpack-bundle-analyzer": "^2.9.1",
-    "webpack-cli": "^2.1.3",
-    "webpack-dev-server": "^3.1.4",
     "webworkify-webpack": "^2.1.2"
->>>>>>> 751e5ba2
   }
 }