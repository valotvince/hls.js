--- conflicted
+++ resolved
@@ -13,12 +13,8 @@
   beforeEach(function () {
     hls = new HlsMock({}, sandbox);
     levelController = new LevelController(hls);
-<<<<<<< HEAD
+    levelController.onParsedComplete = () => {};
     triggerSpy = hls.emit;
-=======
-    levelController.onParsedComplete = () => {};
-    triggerSpy = hls.trigger;
->>>>>>> e4cd8239
   });
 
   afterEach(function () {
