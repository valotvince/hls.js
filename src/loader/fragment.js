
import URLToolkit from 'url-toolkit';

import LevelKey from './level-key';

export default class Fragment {
  constructor () {
    this._url = null;
    this._byteRange = null;
    this._decryptdata = null;
    this.tagList = [];
<<<<<<< HEAD
    this.pdt = null;
=======
    this.programDateTime = null;
>>>>>>> c721b7ee
    this.rawProgramDateTime = null;

    // Holds the types of data this fragment supports
    this._elementaryStreams = {
      [Fragment.ElementaryStreamTypes.AUDIO]: false,
      [Fragment.ElementaryStreamTypes.VIDEO]: false
    };
  }

  /**
   * `type` property for this._elementaryStreams
   *
   * @enum
   */
  static get ElementaryStreamTypes () {
    return {
      AUDIO: 'audio',
      VIDEO: 'video'
    };
  }

  get url () {
    if (!this._url && this.relurl) {
      this._url = URLToolkit.buildAbsoluteURL(this.baseurl, this.relurl, { alwaysNormalize: true });
    }

    return this._url;
  }

  set url (value) {
    this._url = value;
  }

  get byteRange () {
    if (!this._byteRange && !this.rawByteRange) {
      return [];
    }

    if (this._byteRange) {
      return this._byteRange;
    }

    let byteRange = [];
    if (this.rawByteRange) {
      const params = this.rawByteRange.split('@', 2);
      if (params.length === 1) {
        const lastByteRangeEndOffset = this.lastByteRangeEndOffset;
        byteRange[0] = lastByteRangeEndOffset || 0;
      } else {
        byteRange[0] = parseInt(params[1]);
      }
      byteRange[1] = parseInt(params[0]) + byteRange[0];
      this._byteRange = byteRange;
    }
    return byteRange;
  }

  /**
   * @type {number}
   */
  get byteRangeStartOffset () {
    return this.byteRange[0];
  }

  get byteRangeEndOffset () {
    return this.byteRange[1];
  }

  get decryptdata () {
    if (!this._decryptdata) {
      this._decryptdata = this.fragmentDecryptdataFromLevelkey(this.levelkey, this.sn);
    }

    return this._decryptdata;
  }

<<<<<<< HEAD
  get endPdt () {
    if (!Number.isFinite(this.pdt))
      return null;

    let duration = !Number.isFinite(this.duration) ? 0 : this.duration;

    return this.pdt + (duration * 1000);
=======
  get endProgramDateTime () {
    if (!Number.isFinite(this.programDateTime)) {
      return null;
    }

    let duration = !Number.isFinite(this.duration) ? 0 : this.duration;

    return this.programDateTime + (duration * 1000);
  }

  get encrypted () {
    return !!((this.decryptdata && this.decryptdata.uri !== null) && (this.decryptdata.key === null));
>>>>>>> c721b7ee
  }

  /**
   * @param {ElementaryStreamType} type
   */
  addElementaryStream (type) {
    this._elementaryStreams[type] = true;
  }

  /**
   * @param {ElementaryStreamType} type
   */
  hasElementaryStream (type) {
    return this._elementaryStreams[type] === true;
  }

  /**
   * Utility method for parseLevelPlaylist to create an initialization vector for a given segment
   * @returns {Uint8Array}
   */
  createInitializationVector (segmentNumber) {
    let uint8View = new Uint8Array(16);

    for (let i = 12; i < 16; i++) {
      uint8View[i] = (segmentNumber >> 8 * (15 - i)) & 0xff;
    }

    return uint8View;
  }

  /**
   * Utility method for parseLevelPlaylist to get a fragment's decryption data from the currently parsed encryption key data
   * @param levelkey - a playlist's encryption info
   * @param segmentNumber - the fragment's segment number
   * @returns {*} - an object to be applied as a fragment's decryptdata
   */
  fragmentDecryptdataFromLevelkey (levelkey, segmentNumber) {
    let decryptdata = levelkey;

    if (levelkey && levelkey.method && levelkey.uri && !levelkey.iv) {
      decryptdata = new LevelKey();
      decryptdata.method = levelkey.method;
      decryptdata.baseuri = levelkey.baseuri;
      decryptdata.reluri = levelkey.reluri;
      decryptdata.iv = this.createInitializationVector(segmentNumber);
    }

    return decryptdata;
  }
}<|MERGE_RESOLUTION|>--- conflicted
+++ resolved
@@ -9,11 +9,7 @@
     this._byteRange = null;
     this._decryptdata = null;
     this.tagList = [];
-<<<<<<< HEAD
-    this.pdt = null;
-=======
     this.programDateTime = null;
->>>>>>> c721b7ee
     this.rawProgramDateTime = null;
 
     // Holds the types of data this fragment supports
@@ -90,15 +86,6 @@
     return this._decryptdata;
   }
 
-<<<<<<< HEAD
-  get endPdt () {
-    if (!Number.isFinite(this.pdt))
-      return null;
-
-    let duration = !Number.isFinite(this.duration) ? 0 : this.duration;
-
-    return this.pdt + (duration * 1000);
-=======
   get endProgramDateTime () {
     if (!Number.isFinite(this.programDateTime)) {
       return null;
@@ -111,7 +98,6 @@
 
   get encrypted () {
     return !!((this.decryptdata && this.decryptdata.uri !== null) && (this.decryptdata.key === null));
->>>>>>> c721b7ee
   }
 
   /**
