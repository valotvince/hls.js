--- conflicted
+++ resolved
@@ -9,20 +9,9 @@
     constructor(observer, remuxer, config) {
         this.observer = observer;
         this.config = config;
-<<<<<<< HEAD
-        this.remuxer = new this.remuxerClass(
-            observer,
-            id,
-            config,
-            typeSupported
-        );
-        // id === 'main' when the demuxer is used to play an audio only stream and requires AAC files placed back-to-back in the order they are received.
-        // id === 'audio' when the demuxer is used for multitrack audio and requires the use of timestamps to sync audio with video.
+        this.remuxer = remuxer;
         this.useTimeStamp = id === 'audio';
         this.insertDiscontinuity();
-=======
-        this.remuxer = remuxer;
->>>>>>> 1d70a2f2
     }
 
     resetInitSegment(initSegment, audioCodec, videoCodec, duration) {
@@ -40,12 +29,9 @@
         };
     }
 
-<<<<<<< HEAD
-    // Source for probe info - https://wiki.multimedia.cx/index.php?title=ADTS
-=======
     resetTimeStamp() {}
 
->>>>>>> 1d70a2f2
+    // Source for probe info - https://wiki.multimedia.cx/index.php?title=ADTS
     static probe(data) {
         var id3 = new ID3(data),
             offset,
@@ -79,36 +65,18 @@
             len,
             aacSample;
 
-<<<<<<< HEAD
         // Use ID3 Timestamp if needed, as in v4 audio tracks.  Otherwise, concat AAC audio in the order it comes in.
         pts = this.useTimeStamp ? 90 * id3.timeStamp : timeOffset * 90000;
 
-        let contiguous = false;
-        if (cc !== this.lastCC) {
-            logger.log(`${this.id} discontinuity detected`);
-            this.lastCC = cc;
-            this.insertDiscontinuity();
-            this.remuxer.switchLevel();
-            this.remuxer.insertDiscontinuity();
-        } else if (level !== this.lastLevel) {
-            logger.log('audio track switch detected');
-            this.lastLevel = level;
-            this.remuxer.switchLevel();
-            this.insertDiscontinuity();
-        } else if (sn === this.lastSN + 1) {
-            contiguous = true;
-        }
-=======
->>>>>>> 1d70a2f2
         track = this._aacTrack;
 
-        // Look for ADTS header | 1111 1111 | 1111 X00X | where X can be either 0 or 1
+        // look for ADTS header (0xFFFx)
         for (
-            offset = id3.length || 0, len = data.length;
+            offset = id3.length, len = data.length;
             offset < len - 1;
             offset++
         ) {
-            if (data[offset] === 0xff && (data[offset + 1] & 0xf6) === 0xf0) {
+            if (data[offset] === 0xff && (data[offset + 1] & 0xf0) === 0xf0) {
                 break;
             }
         }
