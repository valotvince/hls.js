/*
 * Timeline Controller
*/

import Event from '../events';
import EventHandler from '../event-handler';
import Cea608Parser from '../utils/cea-608-parser';
import WebVTTParser from '../utils/webvtt-parser';
import { logger } from '../utils/logger';

function clearCurrentCues(track) {
    if (track && track.cues) {
        while (track.cues.length > 0) {
            track.removeCue(track.cues[0]);
        }
    }
}

function reuseVttTextTrack(inUseTrack, manifestTrack) {
    return (
        inUseTrack &&
        inUseTrack.label === manifestTrack.name &&
        !(inUseTrack.textTrack1 || inUseTrack.textTrack2)
    );
}

function intersection(x1, x2, y1, y2) {
    return Math.min(x2, y2) - Math.max(x1, y1);
}

class TimelineController extends EventHandler {
    constructor(hls) {
        super(
            hls,
            Event.MEDIA_ATTACHING,
            Event.MEDIA_DETACHING,
            Event.FRAG_PARSING_USERDATA,
            Event.MANIFEST_LOADING,
            Event.MANIFEST_LOADED,
            Event.FRAG_LOADED,
            Event.LEVEL_SWITCH,
            Event.INIT_PTS_FOUND
        );

        this.hls = hls;
        this.config = hls.config;
        this.enabled = true;
        this.Cues = hls.config.cueHandler;
        this.textTracks = [];
        this.tracks = [];
        this.unparsedVttFrags = [];
        this.initPTS = undefined;
        this.cueRanges = [];

        if (this.config.enableCEA708Captions) {
            var self = this;
            var sendAddTrackEvent = function(track, media) {
                var e = null;
                try {
                    e = new window.Event('addtrack');
                } catch (err) {
                    //for IE11
                    e = document.createEvent('Event');
                    e.initEvent('addtrack', false, false);
                }
                e.track = track;
                media.dispatchEvent(e);
            };

            var channel1 = {
                newCue: function(startTime, endTime, screen) {
                    if (!self.textTrack1) {
                        //Enable reuse of existing text track.
                        var existingTrack1 = self.getExistingTrack('1');
                        if (!existingTrack1) {
                            self.textTrack1 = self.createTextTrack(
                                'captions',
                                'English',
                                'en'
                            );
                            self.textTrack1.textTrack1 = true;
                        } else {
                            self.textTrack1 = existingTrack1;
<<<<<<< HEAD
                            let e = new window.Event('addtrack');
                            e.track = self.textTrack1;
                            self.media.dispatchEvent(e);
=======
                            self.clearCurrentCues(self.textTrack1);

                            sendAddTrackEvent(self.textTrack1, self.media);
>>>>>>> ed3cf62b
                        }
                    }
                    self.addCues('textTrack1', startTime, endTime, screen);
                }
            };

            var channel2 = {
                newCue: function(startTime, endTime, screen) {
                    if (!self.textTrack2) {
                        //Enable reuse of existing text track.
                        var existingTrack2 = self.getExistingTrack('2');
                        if (!existingTrack2) {
                            self.textTrack2 = self.createTextTrack(
                                'captions',
                                'Spanish',
                                'es'
                            );
                            self.textTrack2.textTrack2 = true;
                        } else {
                            self.textTrack2 = existingTrack2;

                            sendAddTrackEvent(self.textTrack2, self.media);
                        }
                    }
                    self.addCues('textTrack2', startTime, endTime, screen);
                }
            };

            this.cea608Parser = new Cea608Parser(0, channel1, channel2);
        }
    }

    addCues(channel, startTime, endTime, screen) {
        // skip cues which overlap more than 50% with previously parsed time ranges
        const ranges = this.cueRanges;
        let merged = false;
        for (let i = ranges.length; i--; ) {
            let cueRange = ranges[i];
            let overlap = intersection(
                cueRange[0],
                cueRange[1],
                startTime,
                endTime
            );
            if (overlap >= 0) {
                cueRange[0] = Math.min(cueRange[0], startTime);
                cueRange[1] = Math.max(cueRange[1], endTime);
                merged = true;
                if (overlap / (endTime - startTime) > 0.5) {
                    return;
                }
            }
        }
        if (!merged) {
            ranges.push([startTime, endTime]);
        }
        this.Cues.newCue(this[channel], startTime, endTime, screen);
    }

    // Triggered when an initial PTS is found; used for synchronisation of WebVTT.
    onInitPtsFound(data) {
        if (typeof this.initPTS === 'undefined') {
            this.initPTS = data.initPTS;
        }

        // Due to asynchrony, initial PTS may arrive later than the first VTT fragments are loaded.
        // Parse any unparsed fragments upon receiving the initial PTS.
        if (this.unparsedVttFrags.length) {
            this.unparsedVttFrags.forEach(frag => {
                this.onFragLoaded(frag);
            });
            this.unparsedVttFrags = [];
        }
    }

    getExistingTrack(channelNumber) {
        let media = this.media;
        if (media) {
            for (let i = 0; i < media.textTracks.length; i++) {
                let textTrack = media.textTracks[i];
                let propName = 'textTrack' + channelNumber;
                if (textTrack[propName] === true) {
                    return textTrack;
                }
            }
        }
        return null;
    }

    createTextTrack(kind, label, lang) {
        if (this.media) {
            return this.media.addTextTrack(kind, label, lang);
        }
    }

    destroy() {
        EventHandler.prototype.destroy.call(this);
    }

    onMediaAttaching(data) {
        this.media = data.media;
    }

    onMediaDetaching() {
        clearCurrentCues(this.textTrack1);
        clearCurrentCues(this.textTrack2);
    }

    onManifestLoading() {
        this.lastSn = -1; // Detect discontiguity in fragment parsing
        this.prevCC = -1;
        this.vttCCs = { ccOffset: 0, presentationOffset: 0 }; // Detect discontinuity in subtitle manifests
    }

    onManifestLoaded(data) {
        this.textTracks = [];
        this.unparsedVttFrags = this.unparsedVttFrags || [];
        this.initPTS = undefined;
        this.cueRanges = [];

        if (this.config.enableWebVTT) {
            this.tracks = data.subtitles || [];
            const inUseTracks = this.media ? this.media.textTracks : [];

            this.tracks.forEach((track, index) => {
                let textTrack;
                const inUseTrack = inUseTracks[index];
                // Reuse tracks with the same label, but do not reuse 608/708 tracks
                if (reuseVttTextTrack(inUseTrack, track)) {
                    textTrack = inUseTrack;
                } else {
                    textTrack = this.createTextTrack(
                        'subtitles',
                        track.name,
                        track.lang
                    );
                }
                textTrack.mode = track.default ? 'showing' : 'hidden';
                this.textTracks.push(textTrack);
            });
        }
    }

    onLevelSwitch() {
        this.enabled = this.hls.currentLevel.closedCaptions !== 'NONE';
    }

    onFragLoaded(data) {
        let frag = data.frag,
            payload = data.payload;
        if (frag.type === 'main') {
            var sn = frag.sn;
            // if this frag isn't contiguous, clear the parser so cues with bad start/end times aren't added to the textTrack
            if (sn !== this.lastSn + 1) {
                this.cea608Parser.reset();
            }
            this.lastSn = sn;
        } else if (frag.type === 'subtitle') {
            // If fragment is subtitle type, parse as WebVTT.
            if (payload.byteLength) {
                // We need an initial synchronisation PTS. Store fragments as long as none has arrived.
                if (typeof this.initPTS === 'undefined') {
                    this.unparsedVttFrags.push(data);
                    return;
                }
                let vttCCs = this.vttCCs;
                if (!vttCCs[frag.cc]) {
                    vttCCs[frag.cc] = {
                        start: frag.start,
                        prevCC: this.prevCC,
                        new: true
                    };
                    this.prevCC = frag.cc;
                }
                let textTracks = this.textTracks,
                    hls = this.hls;

                // Parse the WebVTT file contents.
                WebVTTParser.parse(
                    payload,
                    this.initPTS,
                    vttCCs,
                    frag.cc,
                    function(cues) {
                        // Add cues and trigger event with success true.
                        cues.forEach(cue => {
                            textTracks[frag.trackId].addCue(cue);
                        });
                        hls.trigger(Event.SUBTITLE_FRAG_PROCESSED, {
                            success: true,
                            frag: frag
                        });
                    },
                    function(e) {
                        // Something went wrong while parsing. Trigger event with success false.
                        logger.log(`Failed to parse VTT cue: ${e}`);
                        hls.trigger(Event.SUBTITLE_FRAG_PROCESSED, {
                            success: false,
                            frag: frag
                        });
                    }
                );
            } else {
                // In case there is no payload, finish unsuccessfully.
                this.hls.trigger(Event.SUBTITLE_FRAG_PROCESSED, {
                    success: false,
                    frag: frag
                });
            }
        }
    }

    onFragParsingUserdata(data) {
        // push all of the CEA-708 messages into the interpreter
        // immediately. It will create the proper timestamps based on our PTS value
        if (this.enabled && this.config.enableCEA708Captions) {
            for (var i = 0; i < data.samples.length; i++) {
                var ccdatas = this.extractCea608Data(data.samples[i].bytes);
                this.cea608Parser.addData(data.samples[i].pts, ccdatas);
            }
        }
    }

    extractCea608Data(byteArray) {
        var count = byteArray[0] & 31;
        var position = 2;
        var tmpByte, ccbyte1, ccbyte2, ccValid, ccType;
        var actualCCBytes = [];

        for (var j = 0; j < count; j++) {
            tmpByte = byteArray[position++];
            ccbyte1 = 0x7f & byteArray[position++];
            ccbyte2 = 0x7f & byteArray[position++];
            ccValid = (4 & tmpByte) !== 0;
            ccType = 3 & tmpByte;

            if (ccbyte1 === 0 && ccbyte2 === 0) {
                continue;
            }

            if (ccValid) {
                if (ccType === 0) {
                    // || ccType === 1
                    actualCCBytes.push(ccbyte1);
                    actualCCBytes.push(ccbyte2);
                }
            }
        }
        return actualCCBytes;
    }
}

export default TimelineController;<|MERGE_RESOLUTION|>--- conflicted
+++ resolved
@@ -81,15 +81,8 @@
                             self.textTrack1.textTrack1 = true;
                         } else {
                             self.textTrack1 = existingTrack1;
-<<<<<<< HEAD
-                            let e = new window.Event('addtrack');
-                            e.track = self.textTrack1;
-                            self.media.dispatchEvent(e);
-=======
                             self.clearCurrentCues(self.textTrack1);
-
                             sendAddTrackEvent(self.textTrack1, self.media);
->>>>>>> ed3cf62b
                         }
                     }
                     self.addCues('textTrack1', startTime, endTime, screen);
