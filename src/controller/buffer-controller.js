--- conflicted
+++ resolved
@@ -146,18 +146,12 @@
     this.appending = false;
     this.hls.trigger(Event.BUFFER_APPENDED, { parent : this.parent});
 
-<<<<<<< HEAD
     // don't append in flushing mode
     if (!this._needsFlush) {
       this.doAppending();
     }
-=======
+
     this.updateMediaElementDuration();
-
-    this.hls.trigger(Event.BUFFER_APPENDED);
-
-    this.doAppending();
->>>>>>> ea02c09f
   }
 
   onSBUpdateError(event) {
