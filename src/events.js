/**
 * @readonly
 * @enum {string}
 */
const HlsEvents = {
  // fired before MediaSource is attaching to media element - data: { media }
  MEDIA_ATTACHING: 'hlsMediaAttaching',
  // fired when MediaSource has been succesfully attached to media element - data: { }
  MEDIA_ATTACHED: 'hlsMediaAttached',
  // fired before detaching MediaSource from media element - data: { }
  MEDIA_DETACHING: 'hlsMediaDetaching',
  // fired when MediaSource has been detached from media element - data: { }
  MEDIA_DETACHED: 'hlsMediaDetached',
  // fired when we buffer is going to be reset - data: { }
  BUFFER_RESET: 'hlsBufferReset',
  // fired when we know about the codecs that we need buffers for to push into - data: {tracks : { container, codec, levelCodec, initSegment, metadata }}
  BUFFER_CODECS: 'hlsBufferCodecs',
  // fired when sourcebuffers have been created - data: { tracks : tracks }
  BUFFER_CREATED: 'hlsBufferCreated',
  // fired when we append a segment to the buffer - data: { segment: segment object }
  BUFFER_APPENDING: 'hlsBufferAppending',
  // fired when we are done with appending a media segment to the buffer - data : { parent : segment parent that triggered BUFFER_APPENDING, pending : nb of segments waiting for appending for this segment parent}
  BUFFER_APPENDED: 'hlsBufferAppended',
  // fired when the stream is finished and we want to notify the media buffer that there will be no more data - data: { }
  BUFFER_EOS: 'hlsBufferEos',
  // fired when the media buffer should be flushed - data { startOffset, endOffset }
  BUFFER_FLUSHING: 'hlsBufferFlushing',
  // fired when the media buffer has been flushed - data: { }
  BUFFER_FLUSHED: 'hlsBufferFlushed',
  // fired to signal that a manifest loading starts - data: { url : manifestURL}
  MANIFEST_LOADING: 'hlsManifestLoading',
  // fired after manifest has been loaded - data: { levels : [available quality levels], audioTracks : [ available audio tracks], url : manifestURL, stats : { trequest, tfirst, tload, mtime}}
  MANIFEST_LOADED: 'hlsManifestLoaded',
  // fired after manifest has been parsed - data: { levels : [available quality levels], firstLevel : index of first quality level appearing in Manifest}
  MANIFEST_PARSED: 'hlsManifestParsed',
  // fired when a level switch is requested - data: { level : id of new level }
  LEVEL_SWITCHING: 'hlsLevelSwitching',
  // fired when a level switch is effective - data: { level : id of new level }
  LEVEL_SWITCHED: 'hlsLevelSwitched',
  // fired when a level playlist loading starts - data: { url : level URL, level : id of level being loaded}
  LEVEL_LOADING: 'hlsLevelLoading',
  // fired when a level playlist loading finishes - data: { details : levelDetails object, level : id of loaded level, stats : { trequest, tfirst, tload, mtime} }
  LEVEL_LOADED: 'hlsLevelLoaded',
  // fired when a level's PTS information has been updated after parsing a fragment - data: { details : levelDetails object, level : id of updated level, drift: PTS drift observed when parsing last fragment }
  LEVEL_PTS_UPDATED: 'hlsLevelPtsUpdated',
  // fired to notify that audio track lists has been updated - data: { audioTracks : audioTracks }
  LEVEL_UPDATED: 'hlsLevelUpdated',
  // fired when a level's PTS information has been updated after parsing a fragment - data: { details : levelDetails object, level : id of updated level, drift: PTS drift observed when parsing last fragment }
  LEVELS_UPDATED: 'hlsLevelsUpdated',
  // fired to notify that levels have changed outside of a manifest parsing event - data: { levels }
  AUDIO_TRACKS_UPDATED: 'hlsAudioTracksUpdated',
  // fired when an audio track switching is requested - data: { id : audio track id }
  AUDIO_TRACK_SWITCHING: 'hlsAudioTrackSwitching',
  // fired when an audio track switch actually occurs - data: { id : audio track id }
  AUDIO_TRACK_SWITCHED: 'hlsAudioTrackSwitched',
  // fired when an audio track loading starts - data: { url : audio track URL, id : audio track id }
  AUDIO_TRACK_LOADING: 'hlsAudioTrackLoading',
  // fired when an audio track loading finishes - data: { details : levelDetails object, id : audio track id, stats : { trequest, tfirst, tload, mtime } }
  AUDIO_TRACK_LOADED: 'hlsAudioTrackLoaded',
  // fired to notify that subtitle track lists has been updated - data: { subtitleTracks : subtitleTracks }
  SUBTITLE_TRACKS_UPDATED: 'hlsSubtitleTracksUpdated',
  // fired to notify that subtitle tracks were cleared as a result of stopping the media
  SUBTITLE_TRACKS_CLEARED: 'hlsSubtitleTracksCleared',
  // fired when an subtitle track switch occurs - data: { id : subtitle track id }
  SUBTITLE_TRACK_SWITCH: 'hlsSubtitleTrackSwitch',
  // fired when a subtitle track loading starts - data: { url : subtitle track URL, id : subtitle track id }
  SUBTITLE_TRACK_LOADING: 'hlsSubtitleTrackLoading',
  // fired when a subtitle track loading finishes - data: { details : levelDetails object, id : subtitle track id, stats : { trequest, tfirst, tload, mtime } }
  SUBTITLE_TRACK_LOADED: 'hlsSubtitleTrackLoaded',
  // fired when a subtitle fragment has been processed - data: { success : boolean, frag : the processed frag }
  SUBTITLE_FRAG_PROCESSED: 'hlsSubtitleFragProcessed',
  // fired when a set of VTTCues to be managed externally has been parsed - data: { type: string, track: string, cues: [ VTTCue ] }
  CUES_PARSED: 'hlsCuesParsed',
  // fired when a text track to be managed externally is found - data: { tracks: [ { label: string, kind: string, default: boolean } ] }
  NON_NATIVE_TEXT_TRACKS_FOUND: 'hlsNonNativeTextTracksFound',
  // fired when the first timestamp is found - data: { id : demuxer id, initPTS: initPTS, frag : fragment object }
  INIT_PTS_FOUND: 'hlsInitPtsFound',
  // fired when a fragment loading starts - data: { frag : fragment object }
  FRAG_LOADING: 'hlsFragLoading',
  // fired when a fragment loading is progressing - data: { frag : fragment object, { trequest, tfirst, loaded } }
  FRAG_LOAD_PROGRESS: 'hlsFragLoadProgress',
  // Identifier for fragment load aborting for emergency switch down - data: { frag : fragment object }
  FRAG_LOAD_EMERGENCY_ABORTED: 'hlsFragLoadEmergencyAborted',
  // fired when a fragment loading is completed - data: { frag : fragment object, payload : fragment payload, stats : { trequest, tfirst, tload, length } }
  FRAG_LOADED: 'hlsFragLoaded',
<<<<<<< HEAD
  // fired when a fragment has started decrypting - data: { level : levelId, sn : sequence number }
  FRAG_DECRYPT_STARTED: 'hlsFragDecryptStarted',
=======
>>>>>>> 661d31ed
  // fired when a fragment has finished decrypting - data: { id : demuxer id, frag: fragment object, payload : fragment payload, stats : { tstart, tdecrypt } }
  FRAG_DECRYPTED: 'hlsFragDecrypted',
  // fired when Init Segment has been extracted from fragment - data: { id : demuxer id, frag: fragment object, moov : moov MP4 box, codecs : codecs found while parsing fragment }
  FRAG_PARSING_INIT_SEGMENT: 'hlsFragParsingInitSegment',
  // fired when parsing sei text is completed - data: { id : demuxer id, frag: fragment object, samples : [ sei samples pes ] }
  FRAG_PARSING_USERDATA: 'hlsFragParsingUserdata',
  // fired when parsing id3 is completed - data: { id : demuxer id, frag: fragment object, samples : [ id3 samples pes ] }
  FRAG_PARSING_METADATA: 'hlsFragParsingMetadata',
  // fired when data have been extracted from fragment - data: { id : demuxer id, frag: fragment object, data1 : moof MP4 box or TS fragments, data2 : mdat MP4 box or null}
  FRAG_PARSING_DATA: 'hlsFragParsingData',
  // fired when fragment parsing is completed - data: { id : demuxer id, frag: fragment object }
  FRAG_PARSED: 'hlsFragParsed',
  // fired when fragment remuxed MP4 boxes have all been appended into SourceBuffer - data: { id : demuxer id, frag : fragment object, stats : { trequest, tfirst, tload, tparsed, tbuffered, length, bwEstimate } }
  FRAG_BUFFERED: 'hlsFragBuffered',
  // fired when fragment matching with current media position is changing - data : { id : demuxer id, frag : fragment object }
  FRAG_CHANGED: 'hlsFragChanged',
  // Identifier for a FPS drop event - data: { curentDropped, currentDecoded, totalDroppedFrames }
  FPS_DROP: 'hlsFpsDrop',
  // triggered when FPS drop triggers auto level capping - data: { level, droppedlevel }
  FPS_DROP_LEVEL_CAPPING: 'hlsFpsDropLevelCapping',
  // Identifier for an error event - data: { type : error type, details : error details, fatal : if true, hls.js cannot/will not try to recover, if false, hls.js will try to recover,other error specific data }
  ERROR: 'hlsError',
  // fired when hls.js instance starts destroying. Different from MEDIA_DETACHED as one could want to detach and reattach a media to the instance of hls.js to handle mid-rolls for example - data: { }
  DESTROYING: 'hlsDestroying',
  // fired when a decrypt key loading starts - data: { frag : fragment object }
  KEY_LOADING: 'hlsKeyLoading',
  // fired when a decrypt key loading is completed - data: { frag : fragment object, payload : key payload, stats : { trequest, tfirst, tload, length } }
  KEY_LOADED: 'hlsKeyLoaded',
  // fired upon stream controller state transitions - data: { previousState, nextState }
  STREAM_STATE_TRANSITION: 'hlsStreamStateTransition'
};
export default HlsEvents;<|MERGE_RESOLUTION|>--- conflicted
+++ resolved
@@ -41,6 +41,8 @@
   LEVEL_LOADING: 'hlsLevelLoading',
   // fired when a level playlist loading finishes - data: { details : levelDetails object, level : id of loaded level, stats : { trequest, tfirst, tload, mtime} }
   LEVEL_LOADED: 'hlsLevelLoaded',
+  // fired when a level's details have been updated based on previous details, after it has been loaded - data: { details : levelDetails object, level : id of updated level }
+  LEVEL_UPDATED: 'hlsLevelUpdated',
   // fired when a level's PTS information has been updated after parsing a fragment - data: { details : levelDetails object, level : id of updated level, drift: PTS drift observed when parsing last fragment }
   LEVEL_PTS_UPDATED: 'hlsLevelPtsUpdated',
   // fired to notify that audio track lists has been updated - data: { audioTracks : audioTracks }
@@ -83,11 +85,6 @@
   FRAG_LOAD_EMERGENCY_ABORTED: 'hlsFragLoadEmergencyAborted',
   // fired when a fragment loading is completed - data: { frag : fragment object, payload : fragment payload, stats : { trequest, tfirst, tload, length } }
   FRAG_LOADED: 'hlsFragLoaded',
-<<<<<<< HEAD
-  // fired when a fragment has started decrypting - data: { level : levelId, sn : sequence number }
-  FRAG_DECRYPT_STARTED: 'hlsFragDecryptStarted',
-=======
->>>>>>> 661d31ed
   // fired when a fragment has finished decrypting - data: { id : demuxer id, frag: fragment object, payload : fragment payload, stats : { tstart, tdecrypt } }
   FRAG_DECRYPTED: 'hlsFragDecrypted',
   // fired when Init Segment has been extracted from fragment - data: { id : demuxer id, frag: fragment object, moov : moov MP4 box, codecs : codecs found while parsing fragment }
