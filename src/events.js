module.exports = {
  // fired before MediaSource is attaching to media element - data: { media }
  MEDIA_ATTACHING: 'hlsMediaAttaching',
  // fired when MediaSource has been succesfully attached to media element - data: { }
  MEDIA_ATTACHED: 'hlsMediaAttached',
  // fired before detaching MediaSource from media element - data: { }
  MEDIA_DETACHING: 'hlsMediaDetaching',
  // fired when MediaSource has been detached from media element - data: { }
  MEDIA_DETACHED: 'hlsMediaDetached',
  // fired when we buffer is going to be reset - data: { }
  BUFFER_RESET: 'hlsBufferReset',
  // fired when we know about the codecs that we need buffers for to push into - data: {tracks : { container, codec, levelCodec, initSegment, metadata }}
  BUFFER_CODECS: 'hlsBufferCodecs',
  // fired when sourcebuffers have been created - data: { tracks : tracks }
  BUFFER_CREATED: 'hlsBufferCreated',
  // fired when we append a segment to the buffer - data: { segment: segment object }
  BUFFER_APPENDING: 'hlsBufferAppending',
  // fired when we are done with appending a media segment to the buffer - data : { parent : segment parent that triggered BUFFER_APPENDING, pending : nb of segments waiting for appending for this segment parent}
  BUFFER_APPENDED: 'hlsBufferAppended',
  // fired when the stream is finished and we want to notify the media buffer that there will be no more data - data: { }
  BUFFER_EOS: 'hlsBufferEos',
  // fired when the media buffer should be flushed - data { startOffset, endOffset }
  BUFFER_FLUSHING: 'hlsBufferFlushing',
  // fired when the media buffer has been flushed - data: { }
  BUFFER_FLUSHED: 'hlsBufferFlushed',
  // fired to signal that a manifest loading starts - data: { url : manifestURL}
  MANIFEST_LOADING: 'hlsManifestLoading',
  // fired after manifest has been loaded - data: { levels : [available quality levels], audioTracks : [ available audio tracks], url : manifestURL, stats : { trequest, tfirst, tload, mtime}}
  MANIFEST_LOADED: 'hlsManifestLoaded',
  // fired after manifest has been parsed - data: { levels : [available quality levels], firstLevel : index of first quality level appearing in Manifest}
  MANIFEST_PARSED: 'hlsManifestParsed',
  // fired when a level switch is requested - data: { level : id of new level } // deprecated in favor LEVEL_SWITCHING
  LEVEL_SWITCH: 'hlsLevelSwitch',
  // fired when a level switch is requested - data: { level : id of new level }
  LEVEL_SWITCHING: 'hlsLevelSwitching',
  // fired when a level switch is effective - data: { level : id of new level }
  LEVEL_SWITCHED: 'hlsLevelSwitched',
  // fired when a level playlist loading starts - data: { url : level URL, level : id of level being loaded}
  LEVEL_LOADING: 'hlsLevelLoading',
  // fired when a level playlist loading finishes - data: { details : levelDetails object, level : id of loaded level, stats : { trequest, tfirst, tload, mtime} }
  LEVEL_LOADED: 'hlsLevelLoaded',
  // fired when a level's details have been updated based on previous details, after it has been loaded - data: { details : levelDetails object, level : id of updated level }
  LEVEL_UPDATED: 'hlsLevelUpdated',
  // fired when a level's PTS information has been updated after parsing a fragment - data: { details : levelDetails object, level : id of updated level, drift: PTS drift observed when parsing last fragment }
  LEVEL_PTS_UPDATED: 'hlsLevelPtsUpdated',
<<<<<<< HEAD
  // fired to notify that audio track lists has been updated data: { audioTracks : audioTracks}
  LEVEL_REMOVED: 'hlsLevelRemoved',
  // fired when a level should no longer be used
=======
  // fired to notify that audio track lists has been updated - data: { audioTracks : audioTracks }
>>>>>>> 95888a60
  AUDIO_TRACKS_UPDATED: 'hlsAudioTracksUpdated',
  // fired when an audio track switch occurs - data: { id : audio track id } // deprecated in favor AUDIO_TRACK_SWITCHING
  AUDIO_TRACK_SWITCH: 'hlsAudioTrackSwitch',
  // fired when an audio track switching is requested - data: { id : audio track id }
  AUDIO_TRACK_SWITCHING: 'hlsAudioTrackSwitching',
  // fired when an audio track switch actually occurs - data: { id : audio track id }
  AUDIO_TRACK_SWITCHED: 'hlsAudioTrackSwitched',
  // fired when an audio track loading starts - data: { url : audio track URL, id : audio track id }
  AUDIO_TRACK_LOADING: 'hlsAudioTrackLoading',
  // fired when an audio track loading finishes - data: { details : levelDetails object, id : audio track id, stats : { trequest, tfirst, tload, mtime } }
  AUDIO_TRACK_LOADED: 'hlsAudioTrackLoaded',
  // fired to notify that subtitle track lists has been updated - data: { subtitleTracks : subtitleTracks }
  SUBTITLE_TRACKS_UPDATED: 'hlsSubtitleTracksUpdated',
  // fired when an subtitle track switch occurs - data: { id : subtitle track id }
  SUBTITLE_TRACK_SWITCH: 'hlsSubtitleTrackSwitch',
  // fired when a subtitle track loading starts - data: { url : subtitle track URL, id : subtitle track id }
  SUBTITLE_TRACK_LOADING: 'hlsSubtitleTrackLoading',
  // fired when a subtitle track loading finishes - data: { details : levelDetails object, id : subtitle track id, stats : { trequest, tfirst, tload, mtime } }
  SUBTITLE_TRACK_LOADED: 'hlsSubtitleTrackLoaded',
  // fired when a subtitle fragment has been processed - data: { success : boolean, frag : the processed frag }
  SUBTITLE_FRAG_PROCESSED: 'hlsSubtitleFragProcessed',
<<<<<<< HEAD
  // fired when a set of VTTCues to be managed externally has been parsed - data: { type: string, track: string, cues: [ VTTCue ] }
  CUES_PARSED: 'hlsCuesParsed',
  // fired when a text track to be managed externally is found - data: { tracks: [ { label: string, kind: string, default: boolean } ] }
  NON_NATIVE_TEXT_TRACKS_FOUND: 'hlsNonNativeTextTracksFound',
  // fired when the first timestamp is found. - data: { id : demuxer id, initPTS: initPTS , frag : fragment object}
=======
  // fired when the first timestamp is found - data: { id : demuxer id, initPTS: initPTS, frag : fragment object }
>>>>>>> 95888a60
  INIT_PTS_FOUND: 'hlsInitPtsFound',
  // fired when a fragment loading starts - data: { frag : fragment object }
  FRAG_LOADING: 'hlsFragLoading',
  // fired when a fragment loading is progressing - data: { frag : fragment object, { trequest, tfirst, loaded } }
  FRAG_LOAD_PROGRESS: 'hlsFragLoadProgress',
  // Identifier for fragment load aborting for emergency switch down - data: { frag : fragment object }
  FRAG_LOAD_EMERGENCY_ABORTED: 'hlsFragLoadEmergencyAborted',
  // fired when a fragment loading is completed - data: { frag : fragment object, payload : fragment payload, stats : { trequest, tfirst, tload, length } }
  FRAG_LOADED: 'hlsFragLoaded',
<<<<<<< HEAD
  // fired when a fragment has started decrypting - data: { level : levelId, sn : sequence number }
  FRAG_DECRYPT_STARTED: 'hlsFragDecryptStarted',
  // fired when a fragment has finished decrypting - data: { id : demuxer id, frag: fragment object, stats : {tstart,tdecrypt} }
=======
  // fired when a fragment has finished decrypting - data: { id : demuxer id, frag: fragment object, stats : { tstart, tdecrypt } }
>>>>>>> 95888a60
  FRAG_DECRYPTED: 'hlsFragDecrypted',
  // fired when Init Segment has been extracted from fragment - data: { id : demuxer id, frag: fragment object, moov : moov MP4 box, codecs : codecs found while parsing fragment }
  FRAG_PARSING_INIT_SEGMENT: 'hlsFragParsingInitSegment',
  // fired when parsing sei text is completed - data: { id : demuxer id, frag: fragment object, samples : [ sei samples pes ] }
  FRAG_PARSING_USERDATA: 'hlsFragParsingUserdata',
  // fired when parsing id3 is completed - data: { id : demuxer id, frag: fragment object, samples : [ id3 samples pes ] }
  FRAG_PARSING_METADATA: 'hlsFragParsingMetadata',
  // fired when data have been extracted from fragment - data: { id : demuxer id, frag: fragment object, data1 : moof MP4 box or TS fragments, data2 : mdat MP4 box or null}
  FRAG_PARSING_DATA: 'hlsFragParsingData',
  // fired when fragment parsing is completed - data: { id : demuxer id, frag: fragment object }
  FRAG_PARSED: 'hlsFragParsed',
  // fired when fragment remuxed MP4 boxes have all been appended into SourceBuffer - data: { id : demuxer id, frag : fragment object, stats : { trequest, tfirst, tload, tparsed, tbuffered, length, bwEstimate } }
  FRAG_BUFFERED: 'hlsFragBuffered',
  // fired when fragment matching with current media position is changing - data : { id : demuxer id, frag : fragment object }
  FRAG_CHANGED: 'hlsFragChanged',
  // Identifier for a FPS drop event - data: { curentDropped, currentDecoded, totalDroppedFrames }
  FPS_DROP: 'hlsFpsDrop',
  //triggered when FPS drop triggers auto level capping - data: { level, droppedlevel }
  FPS_DROP_LEVEL_CAPPING: 'hlsFpsDropLevelCapping',
  // Identifier for an error event - data: { type : error type, details : error details, fatal : if true, hls.js cannot/will not try to recover, if false, hls.js will try to recover,other error specific data }
  ERROR: 'hlsError',
  // fired when hls.js instance starts destroying. Different from MEDIA_DETACHED as one could want to detach and reattach a media to the instance of hls.js to handle mid-rolls for example - data: { }
  DESTROYING: 'hlsDestroying',
  // fired when a decrypt key loading starts - data: { frag : fragment object }
  KEY_LOADING: 'hlsKeyLoading',
  // fired when a decrypt key loading is completed - data: { frag : fragment object, payload : key payload, stats : { trequest, tfirst, tload, length } }
  KEY_LOADED: 'hlsKeyLoaded',
  // fired upon stream controller state transitions - data: { previousState, nextState }
  STREAM_STATE_TRANSITION: 'hlsStreamStateTransition'
};<|MERGE_RESOLUTION|>--- conflicted
+++ resolved
@@ -43,13 +43,9 @@
   LEVEL_UPDATED: 'hlsLevelUpdated',
   // fired when a level's PTS information has been updated after parsing a fragment - data: { details : levelDetails object, level : id of updated level, drift: PTS drift observed when parsing last fragment }
   LEVEL_PTS_UPDATED: 'hlsLevelPtsUpdated',
-<<<<<<< HEAD
-  // fired to notify that audio track lists has been updated data: { audioTracks : audioTracks}
+  // fired to notify that audio track lists has been updated - data: { audioTracks : audioTracks }
   LEVEL_REMOVED: 'hlsLevelRemoved',
   // fired when a level should no longer be used
-=======
-  // fired to notify that audio track lists has been updated - data: { audioTracks : audioTracks }
->>>>>>> 95888a60
   AUDIO_TRACKS_UPDATED: 'hlsAudioTracksUpdated',
   // fired when an audio track switch occurs - data: { id : audio track id } // deprecated in favor AUDIO_TRACK_SWITCHING
   AUDIO_TRACK_SWITCH: 'hlsAudioTrackSwitch',
@@ -71,15 +67,11 @@
   SUBTITLE_TRACK_LOADED: 'hlsSubtitleTrackLoaded',
   // fired when a subtitle fragment has been processed - data: { success : boolean, frag : the processed frag }
   SUBTITLE_FRAG_PROCESSED: 'hlsSubtitleFragProcessed',
-<<<<<<< HEAD
   // fired when a set of VTTCues to be managed externally has been parsed - data: { type: string, track: string, cues: [ VTTCue ] }
   CUES_PARSED: 'hlsCuesParsed',
   // fired when a text track to be managed externally is found - data: { tracks: [ { label: string, kind: string, default: boolean } ] }
   NON_NATIVE_TEXT_TRACKS_FOUND: 'hlsNonNativeTextTracksFound',
-  // fired when the first timestamp is found. - data: { id : demuxer id, initPTS: initPTS , frag : fragment object}
-=======
   // fired when the first timestamp is found - data: { id : demuxer id, initPTS: initPTS, frag : fragment object }
->>>>>>> 95888a60
   INIT_PTS_FOUND: 'hlsInitPtsFound',
   // fired when a fragment loading starts - data: { frag : fragment object }
   FRAG_LOADING: 'hlsFragLoading',
@@ -89,13 +81,9 @@
   FRAG_LOAD_EMERGENCY_ABORTED: 'hlsFragLoadEmergencyAborted',
   // fired when a fragment loading is completed - data: { frag : fragment object, payload : fragment payload, stats : { trequest, tfirst, tload, length } }
   FRAG_LOADED: 'hlsFragLoaded',
-<<<<<<< HEAD
   // fired when a fragment has started decrypting - data: { level : levelId, sn : sequence number }
   FRAG_DECRYPT_STARTED: 'hlsFragDecryptStarted',
-  // fired when a fragment has finished decrypting - data: { id : demuxer id, frag: fragment object, stats : {tstart,tdecrypt} }
-=======
   // fired when a fragment has finished decrypting - data: { id : demuxer id, frag: fragment object, stats : { tstart, tdecrypt } }
->>>>>>> 95888a60
   FRAG_DECRYPTED: 'hlsFragDecrypted',
   // fired when Init Segment has been extracted from fragment - data: { id : demuxer id, frag: fragment object, moov : moov MP4 box, codecs : codecs found while parsing fragment }
   FRAG_PARSING_INIT_SEGMENT: 'hlsFragParsingInitSegment',
